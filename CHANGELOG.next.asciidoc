--- conflicted
+++ resolved
@@ -10,87 +10,18 @@
 
 *Affecting all Beats*
 
-<<<<<<< HEAD
-- Update add_cloud_metadata fields to adjust to ECS. {pull}9265[9265]
-- Automaticall cap signed integers to 63bits. {pull}8991[8991]
-- Rename beat.timezone to event.timezone. {pull}9458[9458]
-- Use _doc as document type. {pull}9056[9056]{pull}9573[9573]
-- Update to Golang 1.11.3. {pull}9560[9560]
-- Embedded html is not escaped anymore by default. {pull}9914[9914]
-- Remove port settings from Logstash and Redis output. {pull}9934[9934]
-- Fix registry handle leak on Windows (https://github.com/elastic/go-sysinfo/pull/33). {pull}9920[9920]
-- Rename `process.exe` to `process.executable` in add_process_metadata to align with ECS. {pull}9949[9949]
-- Import ECS change https://github.com/elastic/ecs/pull/308[ecs#308]:
-  leaf field `user.group` is now the `group` field set. {pull}10275[10275]
-- Update the code of Central Management to align with the new returned format. {pull}10019[10019]
-- Docker and Kubernetes labels/annotations will be "dedoted" by default. {pull}10338[10338]
-- Remove --setup command line flag. {pull}10138[10138]
-- Remove --version command line flag. {pull}10138[10138]
-- Remove --configtest command line flag. {pull}10138[10138]
-- Move output.elasticsearch.ilm settings to setup.ilm. {pull}10347[10347]
-- ILM will be available by default if Elasticsearch > 7.0 is used. {pull}10347[10347]
-- Allow Central Management to send events back to kibana. {issue}9382[9382]
-- Initialize the Paths before the keystore and save the keystore into `data/{beatname}.keystore`. {pull}10706[10706]
-- Add `cleanup_timeout` option to docker autodiscover, to wait some time before removing configurations after a container is stopped. {issue]10374[10374] {pull}10905[10905]
-- On Google Cloud Engine (GCE) the add_cloud_metadata will now trim the project
-  info from the cloud.machine.type and cloud.availability_zone. {issue}10968[10968]
-
-=======
->>>>>>> de955be0
 *Auditbeat*
 
 *Filebeat*
 
-<<<<<<< HEAD
-- Set `ecs: true` in user_agent processors when loading pipelines with Filebeat 7.0.x into Elasticsearch 6.7.x. {issue}10655[10655] {pull}10875[10875]
-
 *Heartbeat*
 
-- Remove monitor generator script that was rarely used. {pull}9648[9648]
-- monitor IDs are now configurable. Auto generated monitor IDs now use a different formula based on a hash of their config values. If you wish to have continuity with the old format of monitor IDs you'll need to set the `id` property explicitly. {pull}9697[9697]
-- A number of fields have been aliased to their relevant counterparts in the `url.*` field. Existing visualizations should mostly work. The fields that have been moved are `monitor.scheme -> url.scheme`, `monitor.host -> url.domain`, `resolve.host -> url.domain`, `http.url -> url.full`,  `tcp.port -> url.port`. In addition to these moves the new fields `url.username`, `url.password`, `url.path`, and `url.query` are now present. It should be noted that the `url.password` field does not contain actual password values, but rather the text `<hidden>` {pull}9570[9570].
-- The included Kibana HTTP dashboard is now removed in favor of the Uptime app in Kibana. {pull}10294[10294]
-=======
-*Heartbeat*
-
->>>>>>> de955be0
 - Removed the `add_host_metadata` and `add_cloud_metadata` processors from the default config. These don't fit well with ECS for Heartbeat and were rarely used.
 
 *Journalbeat*
 
 *Metricbeat*
 
-<<<<<<< HEAD
-- Migrate system process metricset fields to ECS. {pull}10332[10332]
-- Refactor Prometheus metric mappings {pull}9948[9948]
-- Removed Prometheus stats metricset in favor of just using Prometheus collector {pull}9948[9948]
-- Migrate system socket metricset fields to ECS. {pull}10339[10339]
-- Renamed direction values in sockets to ECS recommendations, from incoming/outcoming to inbound/outbound. {pull}10339[10339]
-- Adjust Redis.info metricset fields to ECS. {pull}10319[10319]
-- Change type of field docker.container.ip_addresses to `ip` instead of `keyword`. {pull}10364[10364]
-- Rename http.request.body field to http.request.body.content. {pull}10315[10315]
-- Adjust php_fpm.process metricset fields to ECS. {pull}10366[10366]
-- Adjust mongodb.status metricset to to ECS. {pull}10368[10368]
-- Refactor munin module to collect an event per plugin and to have more strict field mappings. `namespace` option has been removed, and will be replaced by `service.name`. {pull}10322[10322]
-- Change the following fields from type text to keyword: {pull}10318[10318]
-  - ceph.osd_df.name
-  - ceph.osd_tree.name
-  - ceph.osd_tree.children
-  - kafka.consumergroup.meta
-  - kibana.stats.name
-  - mongodb.metrics.replication.executor.network_interface
-  - php_fpm.process.request_uri
-  - php_fpm.process.script
-- Add `service.name` option to all modules to explicitly set `service.name` if it is unset. {pull}10427[10427]
-- Update a few elasticsearch.* fields to map to ECS. {pull}10350[10350]
-- Update a few logstash.* fields to map to ECS. {pull}10350[10350]
-- Update a few kibana.* fields to map to ECS. {pull}10350[10350]
-- Update rabbitmq.* fields to map to ECS. {pull}10563[10563]
-- Update haproxy.* fields to map to ECS. {pull}10558[10558] {pull}10568[10568]
-- Collect all EC2 meta data from all instances in all states. {pull}10628[10628]
-- Migrate docker module to ECS. {pull}10927[10927]
-=======
->>>>>>> de955be0
 - Add new option `OpMultiplyBuckets` to scale histogram buckets to avoid decimal points in final events {pull}10994[10994]
 
 *Packetbeat*
@@ -103,58 +34,10 @@
 
 *Functionbeat*
 
-<<<<<<< HEAD
-- Mark Functionbeat  as GA. {pull}10564[10564]
-- Correctly normalize Cloudformation resource name. {issue}10087[10087]
-- Functionbeat can now deploy a function for Kinesis. {10116}10116[10116]
-- Allow functionbeat to use the keystore. {issue}9009[9009]
-- Correctly extract Kinesis Data field from the Kinesis Record. {pull}11141[11141]
-
-=======
->>>>>>> de955be0
 ==== Bugfixes
 
 *Affecting all Beats*
 
-<<<<<<< HEAD
-- Enforce validation for the Central Management access token. {issue}9621[9621]
-- Fix config appender registration. {pull}9873[9873]
-- Gracefully handle TLS options when enrolling a Beat. {issue}9129[9129]
-- The backing off now implements jitter to better distribute the load. {issue}10172[10172]
-- Fix TLS certificate DoS vulnerability. {pull}10302[10302]
-- Fix panic and file unlock in spool on atomic operation (arm, x86-32). File lock was not released when panic occurs, leading to the beat deadlocking on startup. {pull}10289[10289]
-- Fix encoding of timestamps when using disk spool. {issue}10099[10099]
-- Fix stopping of modules started by kubernetes autodiscover. {pull}10476[10476]
-- Fix a issue when remote and local configuration didn't match when fetching configuration from Central Management. {issue}10587[10587]
-- Add missing host.* fields to fields.yml. {pull}11016[11016]
-- Fix unauthorized error when loading dashboards by adding username and password into kibana config. {issue}10513[10513] {pull}10675[10675]
-- Ensure all beat commands respect configured settings. {pull}10721[10721]
-- Allow to configure Kafka fetching strategy for the topic metadata. {pull}10682[10682]
-- Using an environment variable for the password when enrolling a beat will now raise an error if the variable doesn't exist. {pull}10936[10936]
-- Add missing `host.containerized` and `host.os.build` to fields.ecs.yml. {pull}11016[11016]
-- Reconnections of Kubernetes watchers are now logged at debug level when they are harmless. {pull}10988[10988]
-- Include ip and boolean type when generating index pattern. {pull}10995[10995]
-
-*Auditbeat*
-
-- Enable System module config on Windows. {pull}10237[10237]
-- Package: Disable librpm signal handlers. {pull}10694[10694]
-- Login: Handle different bad login UTMP types. {pull}10865[10865]
-- System module: Fix and unify bucket closing logic. {pull}10897[10897]
-
-*Filebeat*
-
-- Add `convert_timezone` option to Elasticsearch module to convert dates to UTC. {issue}9756[9756] {pull}9761[9761]
-- Support IPv6 addresses with zone id in IIS ingest pipeline.
-  {issue}9836[9836] error log: {pull}9869[9869], access log: {pull}9955[9955].
-- Support haproxy log lines without captured headers. {issue}9463[9463] {pull}9958[9958]
-- Make elasticsearch/audit fileset be more lenient in parsing node name. {issue}10035[10035] {pull}10135[10135]
-- Fix bad bytes count in `docker` input when filtering by stream. {pull}10211[10211]
-- Fixed data types for roles and indices fields in `elasticsearch/audit` fileset {pull}10307[10307]
-- Ensure `source.address` is always populated by the nginx module (ECS). {pull}10418[10418]
-- Fix errors in filebeat Zeek dashboard and README files. Add notice.log support. {pull}10916[10916]
-- Fix a bug when converting NetFlow fields to snake_case. {pull}10950[10950]
-=======
 - Ensure all beat commands respect configured settings. {pull}10721[10721]
 - Add missing fields and test cases for libbeat add_kubernetes_metadata processor. {issue}11133[11133], {pull}11134[11134]
 - decode_json_field: process objects and arrays only {pull}11312[11312]
@@ -169,69 +52,28 @@
 
 *Filebeat*
 
->>>>>>> de955be0
 - Add support for Cisco syslog format used by their switch. {pull}10760[10760]
 - Cover empty request data, url and version in Apache2 module{pull}10730[10730]
 - Fix registry entries not being cleaned due to race conditions. {pull}10747[10747]
 - Improve detection of file deletion on Windows. {pull}10747[10747]
-<<<<<<< HEAD
-- Fix errors in filebeat Zeek dashboard and README files. Add notice.log support. {pull}10916[10916]
-- Fix a bug when converting NetFlow fields to snake_case. {pull}10950[10950]
-- Add on_failure handler for Zeek ingest pipelines. Fix one field name error for notice and add an additional test 
-  case. {issue}11004[11004] {pull}11105[11105]
-
-*Heartbeat*
-
-- Made monitors.d configuration part of the default config. {pull}9004[9004]
-- Fixed rare issue where TLS connections to endpoints with x509 certificates missing either notBefore or notAfter would cause the check to fail with a stacktrace.  {pull}9566[9566]
-- Fix checks for TCP send/receive data {pull}11118[11118]
-
-=======
 - Fix goroutine leak happening when harvesters are dynamically stopped. {pull}11263[11263]
 - Fix `add_docker_metadata` source matching, using `log.file.path` field now. {pull}11577[11577]
 - Add missing Kubernetes metadata fields to Filebeat CoreDNS module, and fix a documentation error. {pull}11591[11591] 
 
 *Heartbeat*
 
->>>>>>> de955be0
 *Journalbeat*
 
 *Metricbeat*
 
-<<<<<<< HEAD
-- Fix panics in vsphere module when certain values where not returned by the API. {pull}9784[9784]
-- Fix pod UID metadata enrichment in Kubernetes module. {pull}10081[10081]
-- Fix issue that would prevent collection of processes without command line on Windows. {pull}10196[10196]
-- Fixed data type for tags field in `docker/container` metricset {pull}10307[10307]
-- Fixed data type for tags field in `docker/image` metricset {pull}10307[10307]
-- Fixed data type for isr field in `kafka/partition` metricset {pull}10307[10307]
-- Fixed data types for various hosts fields in `mongodb/replstatus` metricset {pull}10307[10307]
-- Added function to close sql database connection. {pull}10355[10355]
-- Fix issue with `elasticsearch/node_stats` metricset (x-pack) not indexing `source_node` field. {pull}10639[10639]
-- Migrate docker autodiscover to ECS. {issue}10757[10757] {pull}10862[10862]
-- Fix issue in kubernetes module preventing usage percentages to be properly calculated. {pull}10946[10946]
-- Fix for not reusable http client leading to connection leaks in Jolokia module {pull}11014[11014]
-- Fix parsing error using GET in Jolokia module. {pull}11075[11075] {issue}11071[11071]
-- Collect metrics when EC2 instances are not in running state. {issue}11008[11008] {pull}11023[11023]
-- Change ECS field cloud.provider to aws. {pull}11023[11023]
-- Add documentation about jolokia autodiscover fields. {issue}10925[10925] {pull}10979[10979]
-
-*Packetbeat*
-
-- Fix DHCPv4 dashboard that wouldn't load in Kibana. {issue}9850[9850]
-- Fixed a crash when using af_packet capture {pull}10477[10477]
-=======
 - Add _bucket to histogram metrics in Prometheus Collector {pull}11578[11578]
 
 *Packetbeat*
 
->>>>>>> de955be0
 - Prevent duplicate packet loss error messages in HTTP events. {pull}10709[10709]
 - Avoid reporting unknown MongoDB opcodes more than once. {pull}10878[10878]
 
 *Winlogbeat*
-
-- Prevent Winlogbeat from dropping events with invalid XML. {pull}11006{11006}
 
 *Functionbeat*
 
@@ -239,70 +81,10 @@
 
 *Affecting all Beats*
 
-<<<<<<< HEAD
-- Update field definitions for `http` to ECS Beta 2 {pull}9645[9645]
-- Add `agent.id` and `agent.ephemeral_id` fields to all beats. {pull}9404[9404]
-- Add `name` config option to `add_host_metadata` processor. {pull}9943[9943]
-- Add `add_labels` and `add_tags` processors. {pull}9973[9973]
-- Add missing file encoding to readers. {pull}10080[10080]
-- Introduce `migration.enabled` configuration. {pull}9805[9805]
-- Add alias field support in Kibana index pattern. {pull}10075[10075]
-- Add `add_fields` processor. {pull}10119[10119]
-- Add Kibana field formatter to bytes fields. {pull}10184[10184]
-- Document a few more `auditd.log.*` fields. {pull}10192[10192]
-- Support Kafka 2.1.0. {pull}10440[10440]
-- Add ILM mode `auto` to setup.ilm.enabled setting. This new default value detects if ILM is available {pull}10347[10347]
-- Add support to read ILM policy from external JSON file. {pull}10347[10347]
-- Add `overwrite` and `check_exists` settings to ILM support. {pull}10347[10347]
-- Generate Kibana index pattern on demand instead of using a local file. {pull}10478[10478]
-- Calls to Elasticsearch X-Pack APIs made by Beats won't cause deprecation logs in Elasticsearch logs. {9656}9656[9656]
-=======
->>>>>>> de955be0
 - Add `network` condition to processors for matching IP addresses against CIDRs. {pull}10743[10743]
 - Add if/then/else support to processors. {pull}10744[10744]
 - Add `community_id` processor for computing network flow hashes. {pull}10745[10745]
 - Add output test to kafka output {pull}10834[10834]
-<<<<<<< HEAD
-- Add ip fields to default_field in Elasticsearch template. {pull}11035[11035]
-
-
-*Auditbeat*
-
-- Add system module. {pull}9546[9546]
-- Add `user.id` (UID) and `user.name` for ECS. {pull}10195[10195]
-- Add `group.id` (GID) and `group.name` for ECS. {pull}10195[10195]
-- System module `process` dataset: Add user information to processes. {pull}9963[9963]
-- Add system `package` dataset. {pull}10225[10225]
-- Add system module `login` dataset. {pull}9327[9327]
-- Add `entity_id` fields. {pull}10500[10500]
-- Add seven dashboards for the system module. {pull}10511[10511]
-- Move System module to beta. {pull}10800[10800]
-
-*Filebeat*
-
-- Added module for parsing Google Santa logs. {pull}9540[9540]
-- Added netflow input type that supports NetFlow v1, v5, v6, v7, v8, v9 and IPFIX. {issue}9399[9399]
-- Add option to modules.yml file to indicate that a module has been moved {pull}9432[9432].
-- Fix parsing of GC entries in elasticsearch server log. {issue}9513[9513] {pull}9810[9810]
-- Support mysql 5.7.22 slowlog starting with time information. {issue}7892[7892] {pull}9647[9647]
-- Add support for ssl_request_log in apache2 module. {issue}8088[8088] {pull}9833[9833]
-- Add support for iis 7.5 log format. {issue}9753[9753] {pull}9967[9967]
-- Add service.type field to all Modules. By default the field is set with the module name. It can be overwritten with `service.type` config. {pull}10042[10042]
-- Add support for MariaDB in the `slowlog` fileset of `mysql` module. {pull}9731[9731]
-- Apache module's error fileset now performs GeoIP lookup, like the access fileset. {pull}10273[10273]
-- Elasticsearch module's slowlog now populates `event.duration` (ECS). {pull}9293[9293]
-- HAProxy module now populates `event.duration` and `http.response.bytes` (ECS). {pull}10143[10143]
-- Teach elasticsearch/audit fileset to parse out some more fields. {issue}10134[10134] {pull}10137[10137]
-- Add convert_timezone to nginx module. {issue}9839[9839] {pull}10148[10148]
-- Add support for Percona in the `slowlog` fileset of `mysql` module. {issue}6665[6665] {pull}10227[10227]
-- Added support for ingesting structured Elasticsearch audit logs {pull}10352[10352]
-- Added support for ingesting structured Elasticsearch slow logs {pull}10445[10445]
-- Added support for ingesting structured Elasticsearch deprecation logs {pull}10445[10445]
-- New iptables module that receives iptables/ip6tables logs over syslog or file. Supports Ubiquiti Firewall extensions. {issue}8781[8781] {pull}10176[10176]
-- Added support for ingesting structured Elasticsearch server logs {pull}10428[10428]
-- Populate more ECS fields in the Suricata module. {pull}10006[10006]
-- Add ISO8601 timestamp support in syslog metricset. {issue}8716[8716] {pull}10736[10736]
-=======
 - Gracefully shut down on SIGHUP {pull}10704[10704]
 - New processor: `copy_fields`. {pull}11303[11303]
 - Add `error.message` to events when `fail_on_error` is set in `rename` and `copy_fields` processors. {pull}11303[11303]
@@ -312,7 +94,6 @@
 
 *Filebeat*
 
->>>>>>> de955be0
 - Add more info to message logged when a duplicated symlink file is found {pull}10845[10845]
 - Add option to configure docker input with paths {pull}10687[10687]
 - Add Netflow module to enrich flow events with geoip data. {pull}10877[10877]
@@ -320,12 +101,9 @@
 - Add configuration knob for auto-discover hints to control whether log harvesting is enabled for the pod/container. {issue}10811[10811] {pull}10911[10911]
 - Change Suricata module pipeline to handle `destination.domain` being set if a reverse DNS processor is used. {issue}10510[10510]
 - Add the `network.community_id` flow identifier to field to the IPTables, Suricata, and Zeek modules. {pull}11005[11005]
-<<<<<<< HEAD
-=======
 - New Filebeat coredns module to ingest coredns logs. It supports both native coredns deployment and coredns deployment in kubernetes. {pull}11200[11200]
 - New module for Cisco ASA logs. {issue}9200[9200] {pull}11171[11171]
 - Added support for Cisco ASA fields to the netflow input. {pull}11201[11201]
->>>>>>> de955be0
 
 *Heartbeat*
 
@@ -333,59 +111,10 @@
 
 *Metricbeat*
 
-<<<<<<< HEAD
-- Add `key` metricset to the Redis module. {issue}9582[9582] {pull}9657[9657] {pull}9746[9746]
-- Add `socket_summary` metricset to system defaults, removing experimental tag and supporting Windows {pull}9709[9709]
-- Add docker `event` metricset. {pull}9856[9856]
-- Add 'performance' metricset to x-pack mssql module {pull}9826[9826]
-- Add DeDot for kubernetes labels and annotations. {issue}9860[9860] {pull}9939[9939]
-- Add more meaningful metrics to 'performance' Metricset on 'MSSQL' module {pull}10011[10011]
-- Rename some fields in `performance` Metricset on MSSQL module to match the updated documentation from Microsoft {pull}10074[10074]
-- Add AWS EC2 module. {pull}9257[9257] {issue}9300[9300]
-- Release windows Metricbeat module as GA. {pull}10163[10163]
-- Release traefik Metricbeat module as GA. {pull}10166[10166]
-- Release Elastic stack modules (Elasticsearch, Logstash, and Kibana) as GA. {pull}10094[10094]
-- List filesystems on Windows that have an access path but not an assigned letter {issue}8916[8916] {pull}10196[10196]
-- Add `nats` module. {issue}10071[10071]
-- Release uswgi Metricbeat module GA. {pull}10164[10164]
-- Release php_fpm module as GA. {pull}10198[10198]
-- Release Memcached module as GA. {pull}10199[10199]
-- Release etcd module as GA. {pull}10200[10200]
-- Release Ceph module as GA. {pull}10202[10202]
-- Release aerospike module as GA. {pull}10203[10203]
-- Release kubernetes apiserver and event metricsets as GA {pull}10212[10212]
-- Release Couchbase module as GA. {pull}10201[10201]
-- Release RabbitMQ module GA. {pull}10165[10165]
-- Release envoyproxy module GA. {pull}10223[10223]
-- Release mongodb.metrics and mongodb.replstatus as GA. {pull}10242[10242]
-- Release mysql.galera_status as GA. {pull}10242[10242]
-- Release postgresql.statement as GA. {pull}10242[10242]
-- Release RabbitMQ Metricbeat module GA. {pull}10165[10165]
-- Release Dropwizard module as GA. {pull}10240[10240]
-- Release Graphite module as GA. {pull}10240[10240]
-- Release kvm module as beta. {pull}10279[10279]
-- Release http.server metricset as GA. {pull}10240[10240]
-- Release Nats module as GA. {pull}10281[10281]
-- Release munin module as GA. {pull}10311[10311]
-- Release Golang module as GA. {pull}10312[10312]
-- Release use of xpack.enabled: true flag in Elasticsearch and Kibana modules as GA. {pull}10222[10222]
-- Add support for MySQL 8.0 and tests also for Percona and MariaDB. {pull}10261[10261]
-- Rename 'db' Metricset to 'transaction_log' in MSSQL Metricbeat module {pull}10109[10109]
-- Add process arguments and the path to its executable file in the system process metricset {pull}10332[10332]
-- Added 'server' Metricset to Zookeeper Metricbeat module {issue}8938[8938] {pull}10341[10341]
-- Release AWS module as GA. {pull}10345[10345]
-- Add overview dashboard to Zookeeper Metricbeat module {pull}10379[10379]
-- Add Consul Metricbeat module with Agent Metricset {pull}8631[8631]
-- Add filters and pie chart for AWS EC2 dashboard. {pull}10596[10596]
-- Add AWS SQS metricset. {pull}10684[10684] {issue}10053[10053]
-- Add AWS s3_request metricset. {pull}10949[10949] {issue}10055[10055]
-- Add s3_daily_storage metricset. {pull}10940[10940] {issue}10055[10055]
-=======
 - Add AWS SQS metricset. {pull}10684[10684] {issue}10053[10053]
 - Add AWS s3_request metricset. {pull}10949[10949] {issue}10055[10055]
 - Add s3_daily_storage metricset. {pull}10940[10940] {issue}10055[10055]
 - Add `coredns` metricbeat module. {pull}10585[10585]
->>>>>>> de955be0
 
 *Packetbeat*
 
@@ -413,10 +142,4 @@
 
 ==== Known Issue
 
-<<<<<<< HEAD
-*Journalbeat*
-
-- Journalbeat requires at least systemd v233 in order to follow entries after journal changes (rotation, vacuum).
-=======
-*Journalbeat*
->>>>>>> de955be0
+*Journalbeat*