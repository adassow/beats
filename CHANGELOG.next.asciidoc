--- conflicted
+++ resolved
@@ -10,11 +10,8 @@
 
 *Affecting all Beats*
 
-<<<<<<< HEAD
 - Upgrade to Go 1.22.1. {pull}37913[37913]
-=======
 - Upgrade to Go 1.21.8. Removes support for Windows 8.1. See https://tip.golang.org/doc/go1.21#windows. {pull}38209[38209]
->>>>>>> 07e231bd
 - add_cloud_metadata processor: `huawei` provider is now treated as `openstack`. Huawei cloud runs on OpenStack
 platform, and when viewed from a metadata API standpoint, it is impossible to differentiate it from OpenStack. If you
 know that your deployments run on Huawei Cloud exclusively, and you wish to have `cloud.provider` value as `huawei`,
